--- conflicted
+++ resolved
@@ -550,12 +550,7 @@
         ).as_ref()
         };
         let current_tag = CURRENT_TAG.load(Ordering::Acquire);
-<<<<<<< HEAD
-        self.tag.store(current_tag, Ordering::Relaxed);
-        box_ref.generation.store(current_tag, Ordering::Relaxed);
-=======
         box_ref.generation.store(current_tag, Ordering::Release);
->>>>>>> 29198ee8
         &box_ref.value
     }
 }
